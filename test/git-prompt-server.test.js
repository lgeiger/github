--- conflicted
+++ resolved
@@ -1,10 +1,4 @@
-<<<<<<< HEAD
-/** @babel */
-
 import {exec} from 'child_process';
-=======
-import {execFile} from 'child_process';
->>>>>>> 98c38316
 
 import GitPromptServer from '../lib/git-prompt-server';
 
