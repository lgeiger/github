import fs from 'fs';
import path from 'path';

import etch from 'etch';

import {cloneRepository, buildRepository, setUpLocalAndRemoteRepositories} from '../helpers';
import StatusBarTileController from '../../lib/controllers/status-bar-tile-controller';

describe('StatusBarTileController', function() {
  let atomEnvironment, workspace, workspaceElement, commandRegistry, notificationManager;

  beforeEach(function() {
    atomEnvironment = global.buildAtomEnvironment();
    workspace = atomEnvironment.workspace;
    commandRegistry = atomEnvironment.commands;
    notificationManager = atomEnvironment.notifications;

    workspaceElement = atomEnvironment.views.getView(workspace);
  });

  afterEach(function() {
    atomEnvironment.destroy();
  });

  describe('branches', function() {
    it('indicates the current branch and toggles visibility of the branch menu when clicked', async function() {
      const workdirPath = await cloneRepository('three-files');
      const repository = await buildRepository(workdirPath);

      const controller = new StatusBarTileController({workspace, repository, commandRegistry});
      await controller.getLastModelDataRefreshPromise();
      await etch.getScheduler().getNextUpdatePromise();

      const branchView = controller.refs.branchView;
      assert.equal(branchView.element.textContent, 'master');

      // FIXME: Remove this guard when 1.13 is on stable.
      if (parseFloat(atom.getVersion() >= 1.13)) {
        assert.isUndefined(document.querySelectorAll('.github-BranchMenuView')[0]);
        branchView.element.click();
        assert.isDefined(document.querySelectorAll('.github-BranchMenuView')[0]);
        branchView.element.click();
        assert.isUndefined(document.querySelectorAll('.github-BranchMenuView')[0]);
      }
    });

    describe('the branch menu', function() {
      describe('checking out an existing branch', function() {
        it('can check out existing branches with no conflicts', async function() {
          const workdirPath = await cloneRepository('three-files');
          const repository = await buildRepository(workdirPath);

          // create branch called 'branch'
          await repository.git.exec(['branch', 'branch']);

          const controller = new StatusBarTileController({workspace, repository, commandRegistry});
          await controller.getLastModelDataRefreshPromise();
          await etch.getScheduler().getNextUpdatePromise();

          const branchMenuView = controller.branchMenuView;
          const {list} = branchMenuView.refs;

          const branches = Array.from(list.options).map(option => option.value);
          assert.deepEqual(branches, ['branch', 'master']);
          assert.equal(await repository.getCurrentBranch(), 'master');
          assert.equal(list.selectedOptions[0].value, 'master');

          list.selectedIndex = branches.indexOf('branch');
          list.onchange();
          assert.equal(await repository.getCurrentBranch(), 'branch');
          assert.equal(list.selectedOptions[0].value, 'branch');

          list.selectedIndex = branches.indexOf('master');
          list.onchange();
          assert.equal(await repository.getCurrentBranch(), 'master');
          assert.equal(list.selectedOptions[0].value, 'master');
        });

        it('displays an error message if checkout fails', async function() {
          const {localRepoPath} = await setUpLocalAndRemoteRepositories('three-files');
          const repository = await buildRepository(localRepoPath);
          await repository.git.exec(['branch', 'branch']);

          // create a conflict
          fs.writeFileSync(path.join(localRepoPath, 'a.txt'), 'a change');

          await repository.git.exec(['commit', '-a', '-m', 'change on master']);
          await repository.checkout('branch');
          fs.writeFileSync(path.join(localRepoPath, 'a.txt'), 'a change that conflicts');

          const controller = new StatusBarTileController({workspace, repository, commandRegistry, notificationManager});
          await controller.getLastModelDataRefreshPromise();
          await etch.getScheduler().getNextUpdatePromise();

          const branchMenuView = controller.branchMenuView;
          const {list} = branchMenuView.refs;

          const branches = Array.from(list.options).map(option => option.value);
          assert.equal(await repository.getCurrentBranch(), 'branch');
          assert.equal(list.selectedOptions[0].value, 'branch');

          sinon.stub(notificationManager, 'addError');

          list.selectedIndex = branches.indexOf('master');
          list.onchange();
          await etch.getScheduler().getNextUpdatePromise();
          assert.equal(await repository.getCurrentBranch(), 'branch');
          await assert.async.equal(list.selectedOptions[0].value, 'branch');
          await assert.async.isTrue(notificationManager.addError.called);
          const notificationArgs = notificationManager.addError.args[0];
          assert.equal(notificationArgs[0], 'Checkout aborted');
          assert.match(notificationArgs[1].description, /Local changes to the following would be overwritten/);
        });
      });

      describe('checking out newly created branches', function() {
        it('can check out newly created branches', async function() {
          const workdirPath = await cloneRepository('three-files');
          const repository = await buildRepository(workdirPath);

          const controller = new StatusBarTileController({workspace, repository, commandRegistry});
          await controller.getLastModelDataRefreshPromise();
          await etch.getScheduler().getNextUpdatePromise();

          const branchMenuView = controller.branchMenuView;
          const {list, newBranchButton} = branchMenuView.refs;

          const branches = Array.from(list.options).map(option => option.value);
          assert.deepEqual(branches, ['master']);
          assert.equal(await repository.getCurrentBranch(), 'master');
          assert.equal(list.selectedOptions[0].value, 'master');

          assert.isDefined(branchMenuView.refs.list);
          assert.isUndefined(branchMenuView.refs.editor);
          newBranchButton.click();
          await etch.getScheduler().getNextUpdatePromise();
          assert.isUndefined(branchMenuView.refs.list);
          assert.isDefined(branchMenuView.refs.editor);

          branchMenuView.refs.editor.setText('new-branch');
          await newBranchButton.onclick();
          repository.refresh();
          await controller.getLastModelDataRefreshPromise();
          await etch.getScheduler().getNextUpdatePromise();

          assert.isUndefined(branchMenuView.refs.editor);
          assert.isDefined(branchMenuView.refs.list);

          assert.equal(await repository.getCurrentBranch(), 'new-branch');
          assert.equal(branchMenuView.refs.list.selectedOptions[0].value, 'new-branch');
        });

        it('displays an error message if branch already exists', async function() {
          const workdirPath = await cloneRepository('three-files');
          const repository = await buildRepository(workdirPath);

          await repository.git.exec(['checkout', '-b', 'branch']);

          const controller = new StatusBarTileController({workspace, repository, commandRegistry, notificationManager});
          await controller.getLastModelDataRefreshPromise();
          await etch.getScheduler().getNextUpdatePromise();

          const branchMenuView = controller.branchMenuView;
          const {list, newBranchButton} = branchMenuView.refs;

          sinon.stub(notificationManager, 'addError');

          const branches = Array.from(branchMenuView.refs.list.options).map(option => option.value);
          assert.deepEqual(branches, ['branch', 'master']);
          assert.equal(await repository.getCurrentBranch(), 'branch');
          assert.equal(list.selectedOptions[0].value, 'branch');

          await newBranchButton.onclick();

          branchMenuView.refs.editor.setText('master');
          await newBranchButton.onclick();
          await assert.async.isTrue(notificationManager.addError.called);
          const notificationArgs = notificationManager.addError.args[0];
          assert.equal(notificationArgs[0], 'Cannot create branch');
          assert.match(notificationArgs[1].description, /already exists/);

          assert.equal(await repository.getCurrentBranch(), 'branch');
          assert.equal(branchMenuView.refs.list.selectedOptions[0].value, 'branch');
        });
      });
    });
  });

  describe('pushing and pulling', function() {
    it('indicates the ahead and behind counts and toggles visibility of the push pull menu when clicked', async function() {
      const {localRepoPath} = await setUpLocalAndRemoteRepositories();
      const repository = await buildRepository(localRepoPath);

      const controller = new StatusBarTileController({workspace, repository, commandRegistry});
      await controller.getLastModelDataRefreshPromise();
      await etch.getScheduler().getNextUpdatePromise();

      const pushPullView = controller.refs.pushPullView;
      const {aheadCount, behindCount} = pushPullView.refs;
      assert.equal(aheadCount.textContent, '');
      assert.equal(behindCount.textContent, '');

      await repository.git.exec(['reset', '--hard', 'head~2']);
      repository.refresh();
      await controller.getLastModelDataRefreshPromise();
      await etch.getScheduler().getNextUpdatePromise();
      assert.equal(aheadCount.textContent, '');
      assert.equal(behindCount.textContent, '2');

      await repository.git.commit('new local commit', {allowEmpty: true});
      repository.refresh();
      await controller.getLastModelDataRefreshPromise();
      await etch.getScheduler().getNextUpdatePromise();
      assert.equal(aheadCount.textContent, '1');
      assert.equal(behindCount.textContent, '2');

      // FIXME: Remove this guard when 1.13 is on stable.
      if (parseFloat(atom.getVersion() >= 1.13)) {
        assert.isUndefined(document.querySelectorAll('.github-PushPullMenuView')[0]);
        pushPullView.element.click();
        assert.isDefined(document.querySelectorAll('.github-PushPullMenuView')[0]);
        pushPullView.element.click();
        assert.isUndefined(document.querySelectorAll('.github-PushPullMenuView')[0]);
      }
    });

    describe('the push/pull menu', function() {
<<<<<<< HEAD
      it('disables the pull button when there are changed files', async function() {
        const {localRepoPath} = await setUpLocalAndRemoteRepositories();
        const repository = await buildRepository(localRepoPath);

        const controller = new StatusBarTileController({workspace, repository, commandRegistry});
        await controller.getLastModelDataRefreshPromise();
        await etch.getScheduler().getNextUpdatePromise();

        const pushPullMenuView = controller.pushPullMenuView;
        const {pullButton} = pushPullMenuView.refs;
        await repository.git.exec(['reset', '--hard', 'head~2']);
        repository.refresh();
        await controller.getLastModelDataRefreshPromise();

        assert.isFalse(pullButton.disabled);

        fs.writeFileSync(path.join(localRepoPath, 'file.txt'), 'a change\n');
        repository.refresh();
        await controller.getLastModelDataRefreshPromise();
        await etch.getScheduler().getNextUpdatePromise();
        assert.isTrue(pullButton.disabled);

        await repository.stageFiles(['file.txt']);
        repository.refresh();
        await controller.getLastModelDataRefreshPromise();
        await etch.getScheduler().getNextUpdatePromise();
        assert.isTrue(pullButton.disabled);

        await repository.commit('commit changes');
        repository.refresh();
        await controller.getLastModelDataRefreshPromise();
        await etch.getScheduler().getNextUpdatePromise();
        assert.isFalse(pullButton.disabled);
      });

=======
>>>>>>> 7803b3eb
      it('disables the fetch and pull buttons when there is no remote tracking branch and displays informative message', async function() {
        const {localRepoPath} = await setUpLocalAndRemoteRepositories();
        const repository = await buildRepository(localRepoPath);
        await repository.git.exec(['checkout', '-b', 'new-branch']);

        const controller = new StatusBarTileController({workspace, repository, commandRegistry});
        await controller.getLastModelDataRefreshPromise();
        await etch.getScheduler().getNextUpdatePromise();

        const pushPullMenuView = controller.pushPullMenuView;
        const {pushButton, pullButton, fetchButton, message} = pushPullMenuView.refs;

        assert.isTrue(pullButton.disabled);
        assert.isTrue(fetchButton.disabled);
        assert.match(message.innerHTML, /No remote detected.*Pushing will set up a remote tracking branch/);

        pushButton.dispatchEvent(new MouseEvent('click'));
        repository.refresh();
        await controller.getLastModelDataRefreshPromise();
        await etch.getScheduler().getNextUpdatePromise();

        assert.isFalse(pullButton.disabled);
        assert.isFalse(fetchButton.disabled);
        assert.equal(message.textContent, '');
      });

      it('displays an error message if push fails and allows force pushing if meta key is pressed', async function() {
        const {localRepoPath} = await setUpLocalAndRemoteRepositories();
        const repository = await buildRepository(localRepoPath);
        await repository.git.exec(['reset', '--hard', 'head~2']);
        await repository.git.commit('another commit', {allowEmpty: true});

        const controller = new StatusBarTileController({workspace, repository, commandRegistry, notificationManager});
        await controller.getLastModelDataRefreshPromise();
        await etch.getScheduler().getNextUpdatePromise();

        const pushPullMenuView = controller.pushPullMenuView;
        const {pushButton, pullButton} = pushPullMenuView.refs;

        sinon.stub(notificationManager, 'addError');

        assert.equal(pushButton.textContent, 'Push (1)');
        assert.equal(pullButton.textContent, 'Pull (2)');

        pushButton.dispatchEvent(new MouseEvent('click'));
        await controller.getLastModelDataRefreshPromise();
        await etch.getScheduler().getNextUpdatePromise();

        await assert.async.isTrue(notificationManager.addError.called);
        const notificationArgs = notificationManager.addError.args[0];
        assert.equal(notificationArgs[0], 'Push rejected');
        assert.match(notificationArgs[1].description, /Try pulling before pushing again/);

        pushButton.dispatchEvent(new MouseEvent('click', {metaKey: true}));
        repository.refresh();
        await controller.getLastModelDataRefreshPromise();

        await assert.async.equal(pushButton.textContent, 'Push ');
        await assert.async.equal(pullButton.textContent, 'Pull ');
      });
    });

    describe('fetch and pull commands', function() {
      it('fetches when github:fetch is triggered', async function() {
        const {localRepoPath} = await setUpLocalAndRemoteRepositories('multiple-commits', {remoteAhead: true});
        const repository = await buildRepository(localRepoPath);

        const controller = new StatusBarTileController({workspace, repository, commandRegistry});
        await controller.getLastModelDataRefreshPromise();

        sinon.spy(repository, 'fetch');

        commandRegistry.dispatch(workspaceElement, 'github:fetch');

        assert.isTrue(repository.fetch.called);
      });

      it('pulls when github:pull is triggered', async function() {
        const {localRepoPath} = await setUpLocalAndRemoteRepositories('multiple-commits', {remoteAhead: true});
        const repository = await buildRepository(localRepoPath);

        const controller = new StatusBarTileController({workspace, repository, commandRegistry});
        await controller.getLastModelDataRefreshPromise();

        sinon.spy(repository, 'pull');

        commandRegistry.dispatch(workspaceElement, 'github:pull');

        assert.isTrue(repository.pull.called);
      });

      it('pushes when github:push is triggered', async function() {
        const {localRepoPath} = await setUpLocalAndRemoteRepositories();
        const repository = await buildRepository(localRepoPath);

        const controller = new StatusBarTileController({workspace, repository, commandRegistry});
        await controller.getLastModelDataRefreshPromise();

        sinon.spy(repository, 'push');

        commandRegistry.dispatch(workspaceElement, 'github:push');

        assert.isTrue(repository.push.calledWith('master', sinon.match({force: false, setUpstream: false})));
      });

      it('force pushes when github:force-push is triggered', async function() {
        const {localRepoPath} = await setUpLocalAndRemoteRepositories();
        const repository = await buildRepository(localRepoPath);

        const controller = new StatusBarTileController({workspace, repository, commandRegistry});
        await controller.getLastModelDataRefreshPromise();

        sinon.spy(repository, 'push');

        commandRegistry.dispatch(workspaceElement, 'github:force-push');

        assert.isTrue(repository.push.calledWith('master', sinon.match({force: true, setUpstream: false})));
      });
    });
  });

  describe('changed files', function() {
    it('shows the changed files count view when the repository data is loaded', async function() {
      const workdirPath = await cloneRepository('three-files');
      const repository = await buildRepository(workdirPath);

      const toggleGitPanel = sinon.spy();
      const controller = new StatusBarTileController({workspace, repository, toggleGitPanel, commandRegistry});
      await controller.getLastModelDataRefreshPromise();
      await etch.getScheduler().getNextUpdatePromise();

      const changedFilesCountView = controller.refs.changedFilesCountView;

      assert.equal(changedFilesCountView.element.textContent, '0 files');

      fs.writeFileSync(path.join(workdirPath, 'a.txt'), 'a change\n');
      fs.unlinkSync(path.join(workdirPath, 'b.txt'));
      repository.refresh();
      await repository.stageFiles(['a.txt']);
      repository.refresh();
      await controller.getLastModelDataRefreshPromise();
      await etch.getScheduler().getNextUpdatePromise();

      assert.equal(changedFilesCountView.element.textContent, '2 files');

      changedFilesCountView.element.click();
      assert(toggleGitPanel.calledOnce);
    });
  });
});<|MERGE_RESOLUTION|>--- conflicted
+++ resolved
@@ -225,44 +225,6 @@
     });
 
     describe('the push/pull menu', function() {
-<<<<<<< HEAD
-      it('disables the pull button when there are changed files', async function() {
-        const {localRepoPath} = await setUpLocalAndRemoteRepositories();
-        const repository = await buildRepository(localRepoPath);
-
-        const controller = new StatusBarTileController({workspace, repository, commandRegistry});
-        await controller.getLastModelDataRefreshPromise();
-        await etch.getScheduler().getNextUpdatePromise();
-
-        const pushPullMenuView = controller.pushPullMenuView;
-        const {pullButton} = pushPullMenuView.refs;
-        await repository.git.exec(['reset', '--hard', 'head~2']);
-        repository.refresh();
-        await controller.getLastModelDataRefreshPromise();
-
-        assert.isFalse(pullButton.disabled);
-
-        fs.writeFileSync(path.join(localRepoPath, 'file.txt'), 'a change\n');
-        repository.refresh();
-        await controller.getLastModelDataRefreshPromise();
-        await etch.getScheduler().getNextUpdatePromise();
-        assert.isTrue(pullButton.disabled);
-
-        await repository.stageFiles(['file.txt']);
-        repository.refresh();
-        await controller.getLastModelDataRefreshPromise();
-        await etch.getScheduler().getNextUpdatePromise();
-        assert.isTrue(pullButton.disabled);
-
-        await repository.commit('commit changes');
-        repository.refresh();
-        await controller.getLastModelDataRefreshPromise();
-        await etch.getScheduler().getNextUpdatePromise();
-        assert.isFalse(pullButton.disabled);
-      });
-
-=======
->>>>>>> 7803b3eb
       it('disables the fetch and pull buttons when there is no remote tracking branch and displays informative message', async function() {
         const {localRepoPath} = await setUpLocalAndRemoteRepositories();
         const repository = await buildRepository(localRepoPath);
