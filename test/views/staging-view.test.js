--- conflicted
+++ resolved
@@ -73,13 +73,6 @@
         atom.config.set("github.keyboardNavigationDelay", 0)
       })
 
-<<<<<<< HEAD
-      view.focus()
-      await view.selectNext()
-      assert.isTrue(didSelectFilePath.calledWith(filePatches[1].filePath))
-      await view.selectNext()
-      assert.isTrue(didSelectMergeConflictFile.calledWith(mergeConflicts[0].filePath))
-=======
       it('synchronously notifies the parent component via the appropriate callback', async function () {
         const filePatches = [
           { filePath: 'a.txt', status: 'modified' },
@@ -120,7 +113,6 @@
         view.element.remove()
       })
     })
->>>>>>> 49da30c5
 
     describe("when github.keyboardNavigationDelay is greater than 0", () => {
       beforeEach(() => {
