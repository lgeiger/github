--- conflicted
+++ resolved
@@ -13,12 +13,9 @@
 module.exports = createRunner({
   reporter: 'spec',
   overrideTestPaths: [/spec$/, /test/],
-<<<<<<< HEAD
-}, m => m.timeout(5000));
-=======
 }, mocha => {
+  mocha.timeout(5000);
   if (process.env.APPVEYOR_API_URL) {
     mocha.reporter(require('mocha-appveyor-reporter'));
   }
-});
->>>>>>> 65ce7c55
+});