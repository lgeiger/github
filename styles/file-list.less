--- conflicted
+++ resolved
@@ -13,11 +13,7 @@
 
 .git-StagedChanges, .git-UnstagedChanges {
   &.is-focused {
-<<<<<<< HEAD
-    .git-FileDiffListItem.is-selected {
-=======
     .git-FilePatch.is-selected {
->>>>>>> c86192ce
       background: @background-color-highlight;
       color: @text-color-highlight;
       box-shadow: @pane-item-background-color 0 -1px 0;
