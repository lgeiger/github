--- conflicted
+++ resolved
@@ -28,18 +28,13 @@
   }
 
   .message-countdown {
-<<<<<<< HEAD
-    float: right;
-    margin-left: 10px;
-    width: 15px;
-    color: @text-color-subtle;
-    &.is-warning { color: @text-color-warning; }
-    &.is-error   { color: @text-color-error; }
-=======
     width: 1.25em;
     text-align: right;
     margin-left: @component-padding;
->>>>>>> 647860b1
+    color: @text-color-subtle;
+
+    &.is-warning { color: @text-color-warning; }
+    &.is-error   { color: @text-color-error; }
   }
 }
 
