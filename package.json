{
  "name": "github",
  "main": "./lib/index",
  "version": "0.4.0",
  "description": "GitHub integration",
  "repository": "https://github.com/atom/github",
  "license": "MIT",
  "scripts": {
    "test": "atom --test test",
    "lint": "eslint --max-warnings 0 test lib",
    "fetch-schema": "node script/fetch-schema"
  },
  "engines": {
    "atom": ">=1.18.0"
  },
  "atomTestRunner": "./test/runner",
  "atomTranspilers": [
    {
      "glob": "{lib,test}/**/*.js",
      "transpiler": "atom-babel6-transpiler",
      "options": {
        "cacheKeyFiles": [
          "package.json",
          ".babelrc",
          "assert-messages-plugin.js",
          "graphql/schema.graphql",
          "graphql/relay-babel-plugin.js"
        ]
      }
    }
  ],
  "dependencies": {
    "atom-babel6-transpiler": "1.1.1",
    "babel-generator": "^6.25.0",
    "babel-plugin-chai-assert-async": "^0.1.0",
    "babel-plugin-relay": "^1.1.0",
    "babel-plugin-transform-async-to-generator": "^6.16.0",
    "babel-plugin-transform-class-properties": "^6.19.0",
    "babel-plugin-transform-decorators-legacy": "^1.3.4",
    "babel-plugin-transform-es2015-destructuring": "^6.19.0",
    "babel-plugin-transform-es2015-modules-commonjs": "^6.18.0",
    "babel-plugin-transform-es2015-parameters": "^6.21.0",
    "babel-plugin-transform-object-rest-spread": "^6.20.2",
    "babel-preset-react": "^6.16.0",
    "classnames": "^2.2.5",
    "compare-sets": "^1.0.1",
    "core-decorators": "^0.19.0",
    "diff": "3.2.0",
    "dugite": "^1.36.0",
    "etch": "^0.12.4",
    "event-kit": "^2.3.0",
    "fs-extra": "^2.1.2",
    "graphql": "^0.10.3",
    "hoist-non-react-statics": "^1.2.0",
    "keytar": "^4.0.3",
    "lodash.memoize": "^4.1.2",
    "moment": "^2.17.1",
    "multi-list-selection": "^0.1.1",
    "ncp": "^2.0.0",
    "nsfw": "1.0.16",
    "prop-types": "^15.5.8",
    "react": "^15.6.1",
    "react-dom": "^15.6.1",
    "react-relay": "^1.1.0",
    "temp": "^0.8.3",
    "tinycolor2": "^1.4.1",
    "tree-kill": "^1.1.0",
    "what-the-diff": "^0.3.0",
    "what-the-status": "^1.0.2",
    "yubikiri": "1.0.0"
  },
  "devDependencies": {
    "atom-mocha-test-runner": "^1.0.1",
    "babel-eslint": "^7.1.1",
    "chai": "^3.5.0",
    "chai-as-promised": "^5.3.0",
    "dedent-js": "^1.0.1",
    "enzyme": "^2.9.1",
    "eslint": "^3.0.0",
    "eslint-config-fbjs": "2.0.0-alpha.1",
    "eslint-config-standard": "^10.2.0",
    "eslint-plugin-babel": "^4.0.0",
    "eslint-plugin-flowtype": "^2.34.1",
    "eslint-plugin-import": "^2.6.1",
    "eslint-plugin-jasmine": "^2.6.2",
    "eslint-plugin-node": "^5.0.0",
    "eslint-plugin-prefer-object-spread": "^1.1.0",
    "eslint-plugin-promise": "^3.5.0",
    "eslint-plugin-react": "^7.0.0",
    "eslint-plugin-standard": "^3.0.1",
    "hock": "^1.3.2",
    "lodash.isequal": "^4.5.0",
    "mkdirp": "^0.5.1",
    "mocha": "^3.4.2",
    "mocha-appveyor-reporter": "^0.4.0",
<<<<<<< HEAD
    "node-fetch": "^1.7.1",
    "react-test-renderer": "^15.6.1",
=======
    "mocha-junit-and-console-reporter": "^1.6.0",
    "node-fetch": "^1.6.3",
    "react-test-renderer": "^15.5.4",
>>>>>>> 9aaadd30
    "simulant": "^0.2.2",
    "sinon": "^2.3.6",
    "test-until": "^1.1.1"
  },
  "consumedServices": {
    "status-bar": {
      "versions": {
        "^1.0.0": "consumeStatusBar"
      }
    }
  },
  "configSchema": {
    "keyboardNavigationDelay": {
      "type": "number",
      "default": 300,
      "description": "How long to wait before showing a diff view after navigating to an entry with the keyboard"
    },
    "viewChangesForCurrentFileDiffPaneSplitDirection": {
      "type": "string",
      "default": "none",
      "enum": [
        "none",
        "right",
        "down"
      ],
      "title": "Direction to open diff pane",
      "description": "Direction to split the active pane when showing diff associated with open file. If 'none', the results will be shown in the active pane."
    },
    "gitDiagnostics": {
      "type": "boolean",
      "default": false,
      "description": "Write detailed diagnostic information about git operations to the console"
    },
    "filesystemEventDiagnostics": {
      "type": "boolean",
      "default": false,
      "description": "Trace observed filesystem events to the console"
    },
    "performanceMask": {
      "type": "array",
      "default": [
        ".*"
      ],
      "items": {
        "type": "string"
      },
      "description": "Performance event stream patterns to capture"
    },
    "performanceToConsole": {
      "type": "boolean",
      "default": false,
      "description": "Log performance data to the console"
    },
    "performanceToDirectory": {
      "type": "string",
      "default": "",
      "description": "Log performance data to JSON files in a directory"
    },
    "performanceToProfile": {
      "type": "boolean",
      "default": false,
      "description": "Capture CPU profiles"
    }
  },
  "deserializers": {
    "GitTimingsView": "createGitTimingsView",
    "IssueishPaneItem": "createIssueishPaneItem",
    "GithubDockItem": "createDockItemStub",
    "FilePatchControllerStub": "createFilePatchControllerStub"
  }
}<|MERGE_RESOLUTION|>--- conflicted
+++ resolved
@@ -93,14 +93,9 @@
     "mkdirp": "^0.5.1",
     "mocha": "^3.4.2",
     "mocha-appveyor-reporter": "^0.4.0",
-<<<<<<< HEAD
+    "mocha-junit-and-console-reporter": "^1.6.0",
     "node-fetch": "^1.7.1",
     "react-test-renderer": "^15.6.1",
-=======
-    "mocha-junit-and-console-reporter": "^1.6.0",
-    "node-fetch": "^1.6.3",
-    "react-test-renderer": "^15.5.4",
->>>>>>> 9aaadd30
     "simulant": "^0.2.2",
     "sinon": "^2.3.6",
     "test-until": "^1.1.1"
