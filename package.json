--- conflicted
+++ resolved
@@ -90,11 +90,8 @@
     "eslint-plugin-promise": "^3.5.0",
     "eslint-plugin-react": "^6.7.1",
     "eslint-plugin-standard": "^3.0.1",
-<<<<<<< HEAD
     "lodash.isequal": "^4.5.0",
-=======
     "hock": "^1.3.2",
->>>>>>> 3708ce0b
     "mkdirp": "^0.5.1",
     "mocha": "^3.2.0",
     "mocha-appveyor-reporter": "^0.4.0",
