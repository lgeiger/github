{
  "name": "git",
  "main": "./lib/main",
  "version": "0.0.0",
  "description": "Git things",
  "repository": "https://github.com/atom/git",
  "license": "MIT",
  "engines": {
    "atom": ">=0.174.0 <2.0.0"
  },
  "scripts": {
    "lint": "./node_modules/.bin/standard lib/**/*.js spec/**/*.js",
    "check": "./node_modules/.bin/flow check"
  },
  "dependencies": {
    "diff": "^2.2.1",
    "dom-listener": "0.1.2",
    "etch": "0.1.0",
    "fs-extra": "^0.16.3",
    "highlights": "^1.2.0",
    "jquery": "^2.1.3",
    "timeago": "~0.2.0",
    "underscore-contrib": "^0.3.0"
  },
  "devDependencies": {
    "babel-eslint": "^4.1.8",
<<<<<<< HEAD
    "coffeelint": "^1.9.3",
    "flow-bin": "^0.21.0",
=======
>>>>>>> ba28ff50
    "fs-plus": "^2.8.1",
    "standard": "^5.4.1",
    "temp": "^0.8.3"
  },
  "standard": {
    "ignore": [],
    "parser": "babel-eslint",
    "globals": [
      "atom",
      "afterEach",
      "beforeEach",
      "describe",
      "fdescribe",
      "xdescribe",
      "expect",
      "it",
      "fit",
      "xit",
      "jasmine",
      "runs",
      "spyOn",
      "waitsFor",
      "MouseEvent",
      "localStorage"
    ]
  }
}<|MERGE_RESOLUTION|>--- conflicted
+++ resolved
@@ -24,11 +24,7 @@
   },
   "devDependencies": {
     "babel-eslint": "^4.1.8",
-<<<<<<< HEAD
-    "coffeelint": "^1.9.3",
     "flow-bin": "^0.21.0",
-=======
->>>>>>> ba28ff50
     "fs-plus": "^2.8.1",
     "standard": "^5.4.1",
     "temp": "^0.8.3"
