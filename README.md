--- conflicted
+++ resolved
@@ -3,85 +3,10 @@
 [![Build Status](https://travis-ci.com/atom/github.svg?token=RwrCnzpsZN5oEq5S5p7V&branch=master)](https://travis-ci.com/atom/github)
 [![Build status](https://ci.appveyor.com/api/projects/status/psctk8vrva49dseb/branch/master?svg=true)](https://ci.appveyor.com/project/Atom/github/branch/master)
 
-<<<<<<< HEAD
 The Atom GitHub package provides Git and GitHub integration for Atom. Check out [github.atom.io](https://github.atom.io) for more information.
-=======
-The Atom GitHub package provides Git and GitHub integration for Atom.
-
-## Installation
-
-**NOTE: This package requires that you're on Atom v1.13.0 or above**
-
-You may install the GitHub package via the Atom GUI or via the command line.
-
-**Settings View**
-
-In settings view, click "Install," enter `atom/github` in the search field, and press enter. In the installation card that appears, click "Install."
-
-![Installation via settings view](./docs/install-settings-view.png)
-
-
-**Command Line**
-
-Run `apm install atom/github`.
-
-## Keyboard Shortcuts
-
-The default keyboard shortcuts are:
-
-* `ctrl-9` :point_right: Show/hide the Git panel
-* `ctrl-shift-9` :point_right: Toggle Git panel focus
-
-From within the Git panel:
-
-* `enter` :point_right: Stage/unstage the currently selected file
-* `cmd/ctrl-enter` :point_right: Commit (or move to the commit box)
-* `tab` :point_right: Focus the next list/commit box
-* `shift-tab` :point_right: Focus the previous list
-
-From within a diff view:
-
-* `/` :point_right: Toggle between selection of hunks and lines
-* `tab` :point_right: Move to the next hunk
-* `shift-tab` :point_right: Move to the previous hunk
-* `enter` :point_right: Stage/unstage the currently selected hunk or line
-
-## Feedback
-
-Please feel free to post your comments, feedback, and issues [in the GitHub repository](https://github.com/atom/github/issues).
-
-## Current Status
-
-This package is currently :construction: under heavy development. :construction: The following checked features are done, while others are in the works or are planned for the future:
-
-**Git**
-
-- [x] Stage files/hunks/lines
-- [x] Unstage files/hunks/lines
-- [x] Discard changed files/hunks/lines
-- [x] Create commits
-- [x] Amend last commit
-- [x] Sign commits
-- [x] Change branches
-- [x] Create new branches
-- [x] Push/pull/fetch
-- [x] Abort merges
-- [x] Resolve merge conflicts via special UI
-
-**GitHub**
-
-- [x] Show current PR details
-- [ ] Open a new PR
-- [ ] Show PR comments inline in the editor
-- [ ] Edit PRs
-- [ ] Create/edit PR comments
-- [ ] Perform GitHub.com code reviews from within Atom
-- [ ] Merge/close PRs
-
 
 ## License
 
 The MIT license grant is not for GitHub's trademarks, which include the logo designs. GitHub reserves all trademark and copyright rights in and to all GitHub trademarks.
 
-GitHub® and its stylized versions and the Invertocat mark are GitHub's Trademarks or registered Trademarks. When using GitHub's logos, be sure to follow the GitHub [logo guidelines](https://github.com/logos).
->>>>>>> 066772d5
+GitHub® and its stylized versions and the Invertocat mark are GitHub's Trademarks or registered Trademarks. When using GitHub's logos, be sure to follow the GitHub [logo guidelines](https://github.com/logos).