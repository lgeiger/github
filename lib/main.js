/* @flow */

import {CompositeDisposable} from 'atom'
import FileList from './file-list'
import FileListViewModel from './file-list-view-model'
import DiffViewModel from './diff-view-model'
import DiffPaneItemComponent from './diff-pane-item-component'
import FileListComponent from './file-list-component'
import StatusBarComponent from './status-bar-component'
import StatusBarViewModel from './status-bar-view-model'
import FileDiffViewModel from './file-diff-view-model'
import GitService from './git-service'
import {DiffURI} from './common'

import type {Panel} from 'atom'
import type {StatusBar, Tile} from 'status-bar'

type GitState = {panelVisible: boolean}

class Git {
  subscriptions: CompositeDisposable;
  state: GitState;
  changesPanel: ?Panel<FileListViewModel>;
  statusBarTile: ?Tile<StatusBarViewModel>;
  fileListViewModel: FileListViewModel;
  gitService: GitService;

  constructor () {
    this.subscriptions = new CompositeDisposable()
  }

  activate (state: GitState = {panelVisible: false}) {
    this.state = state

    atom.commands.add('atom-workspace', 'git:view-and-commit-changes', () => {
      this.openChangesPanel()
    })

    atom.commands.add('atom-workspace', 'git:close-commit-panel', () => {
      this.closeChangesPanel()

      const workspaceElement = atom.views.getView(atom.workspace)
      workspaceElement.focus()
    })

    atom.commands.add('atom-workspace', 'git:open-file-diff', () => {
      this.openDiffForActiveEditor()
    })

    atom.commands.add('atom-workspace', 'git:refresh-status', () => {
      this.update()
    })

    if (state.panelVisible) {
      this.openChangesPanel()
    }

    process.nextTick(() => {
      this.subscriptions.add(atom.workspace.addOpener((uri, options) => {
        if (uri.startsWith(DiffURI)) {
          return createDiffPaneItem({
            uri,
            pending: options.pending
          })
        }
      }))
    })
  }

  update (): Promise<void> {
    const promises = []

    promises.push(this.getFileListViewModel().update())

    const statusBarTile = this.statusBarTile
    if (statusBarTile) {
      promises.push(statusBarTile.getItem().update())
    }

    return Promise.all(promises).then(() => { return })
  }

  serialize (): GitState {
    const changesPanel = this.changesPanel
    const visible = (changesPanel && changesPanel.isVisible()) || false
    return {
      panelVisible: visible
    }
  }

  deactivate () {
    this.subscriptions.dispose()
  }

  getFileListViewModel (): FileListViewModel {
    if (!this.fileListViewModel) {
      const fileList = new FileList([], this.getGitService(), {stageOnChange: true})
      this.fileListViewModel = new FileListViewModel(fileList)
      this.fileListViewModel.onDidUserChange(() => this.update())
    }

    return this.fileListViewModel
  }

  getGitService (): GitService {
    if (!this.gitService) {
      this.gitService = new GitService(atom.project.getPaths()[0])
    }

    return this.gitService
  }

  closeChangesPanel () {
    if (this.changesPanel) {
      this.changesPanel.hide()
    }
  }

  openChangesPanel () {
    const changesPanel = this.changesPanel
    if (changesPanel) {
      changesPanel.show()
    } else {
      this.changesPanel = atom.workspace.addRightPanel({item: this.getFileListViewModel()})
    }

    this.update()
    atom.views.getView(this.getFileListViewModel()).focus()
  }

  openDiffForActiveEditor () {
    const editor = atom.workspace.getActiveTextEditor()
    const editorPath = editor.getPath()
    if (!editorPath) return

    const filePath = atom.project.relativizePath(editorPath)[1]
    const diff = this.getFileListViewModel().getDiffForPathName(filePath)
    return diff.openDiff({pending: true})
  }

  consumeStatusBar (statusBar: StatusBar) {
    const viewModel = new StatusBarViewModel(this.getGitService())
    this.statusBarTile = statusBar.addRightTile({item: viewModel, priority: -100})
  }
}

const gitInstance = new Git()

function createDiffPaneItem ({uri, pending}) {
  const pathName = uri.replace(DiffURI, '')
<<<<<<< HEAD
  const fileDiff = gitInstance.getFileList().getOrCreateFileFromPathName(pathName)
  const fileDiffViewModel = new FileDiffViewModel(fileDiff)
=======
  const fileDiff = gitInstance.getFileListViewModel().getDiffForPathName(pathName)
>>>>>>> 4ee5cfd9
  return new DiffViewModel({
    uri,
    pathName,
    fileDiffViewModel,
    pending: !!pending,
    deserializer: 'GitDiffPaneItem',
    fileList: new FileList([fileDiff], gitInstance.getGitService(), {stageOnChange: false})
  })
}

atom.deserializers.add({
  name: 'GitDiffPaneItem',
  deserialize: state => createDiffPaneItem(state)
})

atom.views.addViewProvider(DiffViewModel, diffViewModel => {
  const component = new DiffPaneItemComponent({diffViewModel})
  return component.element
})

atom.views.addViewProvider(FileListViewModel, fileListViewModel => {
  const component = new FileListComponent({fileListViewModel})
  return component.element
})

atom.views.addViewProvider(StatusBarViewModel, viewModel => {
  const toggleChangesPanel = () => {
    const changesPanel = gitInstance.changesPanel
    if (changesPanel && changesPanel.isVisible()) {
      gitInstance.closeChangesPanel()
    } else {
      gitInstance.openChangesPanel()
    }
  }

  const component = new StatusBarComponent(viewModel, toggleChangesPanel)
  return component.element
})

export default gitInstance<|MERGE_RESOLUTION|>--- conflicted
+++ resolved
@@ -148,12 +148,8 @@
 
 function createDiffPaneItem ({uri, pending}) {
   const pathName = uri.replace(DiffURI, '')
-<<<<<<< HEAD
-  const fileDiff = gitInstance.getFileList().getOrCreateFileFromPathName(pathName)
+  const fileDiff = gitInstance.getFileListViewModel().getDiffForPathName(pathName)
   const fileDiffViewModel = new FileDiffViewModel(fileDiff)
-=======
-  const fileDiff = gitInstance.getFileListViewModel().getDiffForPathName(pathName)
->>>>>>> 4ee5cfd9
   return new DiffViewModel({
     uri,
     pathName,
