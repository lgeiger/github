/** @babel */
/** @jsx etch.dom */
/* eslint react/no-unknown-property: "off" */

import {CompositeDisposable, Disposable} from 'atom';
import etch from 'etch';

import HunkView from './hunk-view';
import FilePatchSelection from './file-patch-selection';

export default class FilePatchView {
<<<<<<< HEAD
  constructor (props) {
    this.props = props
    this.selection = new FilePatchSelection(this.props.hunks)
    this.fontSize = atom.config.get('editor.fontSize')

    this.mouseSelectionInProgress = false
    this.mousedownOnLine = this.mousedownOnLine.bind(this)
    this.mousemoveOnLine = this.mousemoveOnLine.bind(this)
    this.mouseup = this.mouseup.bind(this)
    window.addEventListener('mouseup', this.mouseup)
    this.disposables = new CompositeDisposable()
    this.disposables.add(new Disposable(() => window.removeEventListener('mouseup', this.mouseup)))
    this.disposables.add(atom.config.onDidChange('editor.fontSize', ({newValue}) => {
      this.fontSize = newValue
      etch.update(this)
    }))

    etch.initialize(this)
=======
  constructor(props) {
    this.props = props;
    this.selection = new FilePatchSelection(this.props.hunks);

    this.mouseSelectionInProgress = false;
    this.mousedownOnLine = this.mousedownOnLine.bind(this);
    this.mousemoveOnLine = this.mousemoveOnLine.bind(this);
    this.mouseup = this.mouseup.bind(this);
    window.addEventListener('mouseup', this.mouseup);
    this.disposables = new CompositeDisposable();
    this.disposables.add(new Disposable(() => window.removeEventListener('mouseup', this.mouseup)));

    etch.initialize(this);
>>>>>>> 890fd3d7
    this.disposables.add(atom.commands.add(this.element, {
      'git:toggle-patch-selection-mode': this.togglePatchSelectionMode.bind(this),
      'core:confirm': () => this.stageSelectedLines(),
      'core:move-up': () => this.selectPrevious(),
      'core:move-down': () => this.selectNext(),
      'core:move-to-top': () => this.selectFirst(),
      'core:move-to-bottom': () => this.selectLast(),
      'core:select-up': () => this.selectToPrevious(),
      'core:select-down': () => this.selectToNext(),
      'core:select-to-top': () => this.selectToFirst(),
      'core:select-to-bottom': () => this.selectToLast(),
      'core:select-all': () => this.selectAll(),
    }));
  }

  update(props) {
    this.props = props;
    this.selection.updateHunks(this.props.hunks);
    return etch.update(this);
  }

  destroy() {
    this.disposables.dispose();
    return etch.destroy(this);
  }

  render() {
    const selectedHunks = this.selection.getSelectedHunks();
    const selectedLines = this.selection.getSelectedLines();
    const headHunk = this.selection.getHeadHunk();
    const headLine = this.selection.getHeadLine();
    const hunkSelectionMode = this.selection.getMode() === 'hunk';
    const stageButtonLabelPrefix = this.props.stagingStatus === 'unstaged' ? 'Stage' : 'Unstage';
    return (
<<<<<<< HEAD
      <div className='git-FilePatchView' tabIndex='-1'
        onmouseup={this.mouseup} style={`font-size: ${this.fontSize}px`}>
        {this.props.hunks.map((hunk) => {
          const isSelected = selectedHunks.has(hunk)
=======
      <div className="git-FilePatchView" tabIndex="-1"
        onmouseup={this.mouseup}>
        {this.props.hunks.map(hunk => {
          const isSelected = selectedHunks.has(hunk);
>>>>>>> 890fd3d7
          const stageButtonLabel =
            stageButtonLabelPrefix +
              ((hunkSelectionMode || !isSelected) ? ' Hunk' : ' Selection');

          return (
            <HunkView
              key={hunk.getHeader()}
              hunk={hunk}
              isSelected={selectedHunks.has(hunk)}
              hunkSelectionMode={hunkSelectionMode}
              stageButtonLabel={stageButtonLabel}
              selectedLines={selectedLines}
              headLine={headLine}
              headHunk={headHunk}
              mousedownOnHeader={() => this.mousedownOnHeader(hunk)}
              mousedownOnLine={this.mousedownOnLine}
              mousemoveOnLine={this.mousemoveOnLine}
              didClickStageButton={() => this.didClickStageButtonForHunk(hunk)}
              registerView={this.props.registerHunkView}
            />
          );
        })}
      </div>
    );
  }

  mousedownOnHeader(hunk) {
    this.selection.selectHunk(hunk);
    this.mouseSelectionInProgress = true;
    return etch.update(this);
  }

  mousedownOnLine(event, hunk, line) {
    if (event.ctrlKey || event.metaKey) {
      this.selection.addOrSubtractLineSelection(line);
    } else if (event.shiftKey) {
      if (this.selection.getMode() === 'hunk') {
        this.selection.selectHunk(hunk, true);
      } else {
        this.selection.selectLine(line, true);
      }
    } else {
      if (event.detail === 1) {
        this.selection.selectLine(line, false);
      } else {
        this.selection.selectHunk(hunk, false);
      }
    }
    this.mouseSelectionInProgress = true;
    return etch.update(this);
  }

  mousemoveOnLine(event, hunk, line) {
    if (this.mouseSelectionInProgress) {
      if (this.selection.getMode() === 'hunk') {
        this.selection.selectHunk(hunk, true);
      } else {
        this.selection.selectLine(line, true);
      }
      return etch.update(this);
    } else {
      return null;
    }
  }

  mouseup() {
    this.mouseSelectionInProgress = false;
    this.selection.coalesce();
  }

  togglePatchSelectionMode() {
    this.selection.toggleMode();
    return etch.update(this);
  }

  selectNext() {
    this.selection.selectNext();
    return etch.update(this);
  }

  selectToNext() {
    this.selection.selectNext(true);
    this.selection.coalesce();
    return etch.update(this);
  }

  selectPrevious() {
    this.selection.selectPrevious();
    return etch.update(this);
  }

  selectToPrevious() {
    this.selection.selectPrevious(true);
    this.selection.coalesce();
    return etch.update(this);
  }

  selectFirst() {
    this.selection.selectFirst();
    return etch.update(this);
  }

  selectToFirst() {
    this.selection.selectFirst(true);
    return etch.update(this);
  }

  selectLast() {
    this.selection.selectLast();
    return etch.update(this);
  }

  selectToLast() {
    this.selection.selectLast(true);
    return etch.update(this);
  }

  selectAll() {
    this.selection.selectAll();
    return etch.update(this);
  }

  didClickStageButtonForHunk(hunk) {
    if (this.selection.getMode() === 'line' && this.selection.getSelectedHunks().has(hunk)) {
      return this.stageSelectedLines();
    } else {
      return this.stageHunk(hunk);
    }
  }

  stageSelectedLines() {
    const selectedLines = this.selection.getSelectedLines();
    if (this.props.stagingStatus === 'unstaged') {
      return this.props.stageLines(selectedLines);
    } else if (this.props.stagingStatus === 'staged') {
      return this.props.unstageLines(selectedLines);
    } else {
      throw new Error(`Unknown stagingStatus: ${this.props.stagingStatus}`);
    }
  }

  stageHunk(hunk) {
    this.selection.selectHunk(hunk);
    if (this.props.stagingStatus === 'unstaged') {
      return this.props.stageHunk(hunk);
    } else if (this.props.stagingStatus === 'staged') {
      return this.props.unstageHunk(hunk);
    } else {
      throw new Error(`Unknown stagingStatus: ${this.props.stagingStatus}`);
    }
  }

  focus() {
    this.element.focus();
  }
}<|MERGE_RESOLUTION|>--- conflicted
+++ resolved
@@ -9,29 +9,10 @@
 import FilePatchSelection from './file-patch-selection';
 
 export default class FilePatchView {
-<<<<<<< HEAD
-  constructor (props) {
-    this.props = props
-    this.selection = new FilePatchSelection(this.props.hunks)
-    this.fontSize = atom.config.get('editor.fontSize')
-
-    this.mouseSelectionInProgress = false
-    this.mousedownOnLine = this.mousedownOnLine.bind(this)
-    this.mousemoveOnLine = this.mousemoveOnLine.bind(this)
-    this.mouseup = this.mouseup.bind(this)
-    window.addEventListener('mouseup', this.mouseup)
-    this.disposables = new CompositeDisposable()
-    this.disposables.add(new Disposable(() => window.removeEventListener('mouseup', this.mouseup)))
-    this.disposables.add(atom.config.onDidChange('editor.fontSize', ({newValue}) => {
-      this.fontSize = newValue
-      etch.update(this)
-    }))
-
-    etch.initialize(this)
-=======
   constructor(props) {
     this.props = props;
     this.selection = new FilePatchSelection(this.props.hunks);
+    this.fontSize = atom.config.get('editor.fontSize');
 
     this.mouseSelectionInProgress = false;
     this.mousedownOnLine = this.mousedownOnLine.bind(this);
@@ -40,9 +21,12 @@
     window.addEventListener('mouseup', this.mouseup);
     this.disposables = new CompositeDisposable();
     this.disposables.add(new Disposable(() => window.removeEventListener('mouseup', this.mouseup)));
+    this.disposables.add(atom.config.onDidChange('editor.fontSize', ({newValue}) => {
+      this.fontSize = newValue;
+      etch.update(this);
+    }));
 
     etch.initialize(this);
->>>>>>> 890fd3d7
     this.disposables.add(atom.commands.add(this.element, {
       'git:toggle-patch-selection-mode': this.togglePatchSelectionMode.bind(this),
       'core:confirm': () => this.stageSelectedLines(),
@@ -77,17 +61,11 @@
     const hunkSelectionMode = this.selection.getMode() === 'hunk';
     const stageButtonLabelPrefix = this.props.stagingStatus === 'unstaged' ? 'Stage' : 'Unstage';
     return (
-<<<<<<< HEAD
       <div className='git-FilePatchView' tabIndex='-1'
-        onmouseup={this.mouseup} style={`font-size: ${this.fontSize}px`}>
-        {this.props.hunks.map((hunk) => {
+        onmouseup={this.mouseup}
+        style={`font-size: ${this.fontSize}px`}>
+        {this.props.hunks.map(hunk => {
           const isSelected = selectedHunks.has(hunk)
-=======
-      <div className="git-FilePatchView" tabIndex="-1"
-        onmouseup={this.mouseup}>
-        {this.props.hunks.map(hunk => {
-          const isSelected = selectedHunks.has(hunk);
->>>>>>> 890fd3d7
           const stageButtonLabel =
             stageButtonLabelPrefix +
               ((hunkSelectionMode || !isSelected) ? ' Hunk' : ' Selection');
