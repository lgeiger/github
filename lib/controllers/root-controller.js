--- conflicted
+++ resolved
@@ -62,19 +62,13 @@
     resolutionProgress: PropTypes.object.isRequired,
     statusBar: PropTypes.object,
     switchboard: PropTypes.instanceOf(Switchboard),
-<<<<<<< HEAD
-    savedState: PropTypes.object,
-    useLegacyPanels: PropTypes.bool,
     startOpen: PropTypes.bool,
-=======
-    startOpen: React.PropTypes.bool,
     gitTabStubItem: PropTypes.object,
     githubTabStubItem: PropTypes.object,
     destroyGitTabItem: PropTypes.func.isRequired,
     destroyGithubTabItem: PropTypes.func.isRequired,
-    filePatchItems: React.PropTypes.array,
+    filePatchItems: PropTypes.array,
     removeFilePatchItem: PropTypes.func.isRequired,
->>>>>>> 9aaadd30
   }
 
   static defaultProps = {
