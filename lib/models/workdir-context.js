import {Emitter, CompositeDisposable} from 'atom'; // FIXME import from event-kit

import Repository from './repository';
import ResolutionProgress from './conflicts/resolution-progress';
import FileSystemChangeObserver from './file-system-change-observer';
import WorkspaceChangeObserver from './workspace-change-observer';

// Provide both synchronous and asynchronous access to a value.
class Deferred {
  constructor(value = null) {
    if (value !== null) {
      this.value = value;
      this.promise = Promise.resolve(value);
      this.resolve = () => {
        throw new Error('Attempt to resolve Deferred with concrete value');
      };
      this.reject = () => {
        throw new Error('Attempt to reject Deferred with concrete value');
      };
    } else {
      this.value = null;
      this.promise = new Promise((resolve, reject) => {
        this.resolve = resolve;
        this.reject = reject;
      });
    }
  }

  hasValue() {
    return this.value !== null;
  }

  setValue(value) {
    this.value = value;
    this.resolve(value);
  }

  getValue() {
    return this.value;
  }

  getPromise() {
    return this.promise;
  }
}

/*
 * Bundle of model objects associated with a git working directory.
 *
 * Provides synchronous access to each model in the form of a getter method that returns the model or `null` if it
 * has not yet been initialized, and asynchronous access in the form of a Promise generation method that will resolve
 * once the model is available. Initializes the platform-appropriate change observer and proxies select filesystem
 * change events.
 */
export default class WorkdirContext {

  /*
   * Available options:
   * - `options.repository`: Pre-initialized Repository instance if one is available.
   * - `options.savedResolutionProgress`: Serialized state used to initialize the ResolutionProgress.
   * - `options.window`: Browser window global, used on Linux by the WorkspaceChangeObserver.
   * - `options.workspace`: Atom's workspace singleton, used on Linux by the WorkspaceChangeObserver.
   * - `options.promptCallback`: Callback used to collect information interactively through Atom.
   */
  constructor(directory, options = {}) {
    this.directory = directory;
    this.options = options;

    this.repositoryHolder = new Deferred(this.options.repository || null);
    this.changeObserverHolder = new Deferred();
    this.resolutionProgressHolder = new Deferred();

    this.destroyed = false;
    this.emitter = new Emitter();
    this.subs = new CompositeDisposable();
  }

  /*
   * Initialize all model objects associated with this git working directory. Return a Promise that will resolve when
   * all models are available and ready, including the filesystem watcher. Outside of test cases, it's generally
   * better to not await this Promise and instead await the `getXyzPromise()` of the models that you need.
   */
  async create() {
    if (this.destroyed) {
      return;
    }

    let repo;
    if (!this.repositoryHolder.hasValue()) {
      repo = await Repository.open(this.directory);
      this.repositoryHolder.setValue(repo);
    } else {
      repo = this.getRepository();
    }

    if (this.options.promptCallback) {
      repo.setPromptCallback(this.options.promptCallback);
    }

    const changeObserver = process.platform === 'linux'
      ? new WorkspaceChangeObserver(this.options.window, this.options.workspace, repo)
      : new FileSystemChangeObserver(repo);

    this.subs.add(changeObserver.onDidChange(() => repo.refresh()));
    this.subs.add(changeObserver.onDidChangeWorkdirOrHead(() => this.emitter.emit('did-change-workdir-or-head')));

    this.changeObserverHolder.setValue(changeObserver);

    const populateResolutionProgress = async () => {
      const commit = await repo.getLastCommit();
      const progress = new ResolutionProgress(commit.sha, this.options.savedResolutionProgress || {});
      this.resolutionProgressHolder.setValue(progress);
    };

    await Promise.all([
      populateResolutionProgress(),
      changeObserver.start(),
    ]);
  }

  isPresent() {
    return true;
  }

  isDestroyed() {
    return this.destroyed;
  }

  /*
   * Subscribe to the filesystem observer event.
   */
  onDidChangeWorkdirOrHead(callback) {
    return this.emitter.on('did-change-workdir-or-head', callback);
  }

  getWorkingDirectory() {
    return this.directory;
  }

  getRepository() {
    return this.repositoryHolder.getValue();
  }

  getRepositoryPromise() {
    return this.repositoryHolder.getPromise();
  }

  getChangeObserver() {
    return this.changeObserverHolder.getValue();
  }

  getChangeObserverPromise() {
    return this.changeObserverHolder.getPromise();
  }

  getResolutionProgress() {
    return this.resolutionProgressHolder.getValue();
  }

  getResolutionProgressPromise() {
    return this.resolutionProgressHolder.getPromise();
  }

  /*
   * Cleanly destroy any models that need to be cleaned, including stopping the filesystem watcher.
   */
  async destroy() {
    if (this.destroyed) {
      return;
    }

    this.destroyed = true;
    this.subs.dispose();
    this.emitter.dispose();

    const observer = this.getChangeObserver();
    const repository = this.getRepository();

    repository && repository.destroy();

    if (observer) {
      await observer.destroy();
    }
  }
}

class NullWorkdirContext extends WorkdirContext {
  constructor() {
    super(null, {});

    this.repositoryHolder.setValue(null);
    this.changeObserverHolder.setValue(null);
    this.resolutionProgressHolder.setValue(null);
  }
<<<<<<< HEAD
}
=======

  create() {
    return Promise.resolve();
  }

  isPresent() {
    return false;
  }

  destroy() {
    return Promise.resolve();
  }
}

export const nullWorkdirContext = new NullWorkdirContext();
>>>>>>> 1b883bd5
<|MERGE_RESOLUTION|>--- conflicted
+++ resolved
@@ -192,9 +192,6 @@
     this.changeObserverHolder.setValue(null);
     this.resolutionProgressHolder.setValue(null);
   }
-<<<<<<< HEAD
-}
-=======
 
   create() {
     return Promise.resolve();
@@ -209,5 +206,4 @@
   }
 }
 
-export const nullWorkdirContext = new NullWorkdirContext();
->>>>>>> 1b883bd5
+export const nullWorkdirContext = new NullWorkdirContext();