--- conflicted
+++ resolved
@@ -2,73 +2,50 @@
 
 import {CompositeDisposable, Disposable} from 'atom'
 import Repository from './models/repository'
-<<<<<<< HEAD
-import CommitPanelView from './views/commit-panel-view'
-import StatusBarView from './views/status-bar-view'
-import FilePatchView from './views/file-patch-view'
-import nsfw from 'nsfw'
-=======
 import FileSystemChangeObserver from './models/file-system-change-observer'
 import WorkspaceChangeObserver from './models/workspace-change-observer'
 import GitPanelController from './controllers/git-panel-controller'
 import FilePatchController from './controllers/file-patch-controller'
->>>>>>> df0c8d1e
+import StatusBarView from './views/status-bar-view'
 
 export default class GithubPackage {
   constructor (workspace, project, commandRegistry) {
     this.workspace = workspace
     this.project = project
-<<<<<<< HEAD
     this.commandRegistry = commandRegistry
-=======
     this.changeObserver = process.platform === 'linux' ?
       new WorkspaceChangeObserver(window, atom.workspace) :
       new FileSystemChangeObserver()
->>>>>>> df0c8d1e
     this.activeRepository = null
     this.repositoriesByProjectDirectory = new Map()
     this.subscriptions = new CompositeDisposable()
     this.gitPanelController = new GitPanelController({
       repository: null, workspace, commandRegistry, didSelectFilePatch: this.didSelectFilePatch.bind(this)
     })
-<<<<<<< HEAD
     this.statusBarView = new StatusBarView({
-      repository: null, didClickChangedFiles: this.toggleCommitPanel.bind(this)
+      repository: null, didClickChangedFiles: this.toggleGitPanel.bind(this)
     })
-    this.filePatchView = null
-=======
     this.filePatchController = null
->>>>>>> df0c8d1e
-    this.lastFileChangePromise = null
-    this.resolveLastFileChangePromise = null
   }
 
   async activate () {
     await this.updateActiveRepository()
-<<<<<<< HEAD
+    await this.changeObserver.start()
     this.subscriptions.add(
       this.project.onDidChangePaths(this.didChangeProjectPaths.bind(this)),
       this.workspace.onDidChangeActivePaneItem(this.didChangeActivePaneItem.bind(this)),
-      this.commandRegistry.add('atom-workspace', {'git:toggle-commit-panel': this.toggleCommitPanel.bind(this)})
+      this.changeObserver.onDidChange(this.refreshActiveRepository.bind(this)),
+      this.commandRegistry.add('atom-workspace', {'git:toggle-git-panel': this.toggleGitPanel.bind(this)})
     )
+  }
+
+  async deactivate () {
+    await this.changeObserver.stop()
   }
 
   consumeStatusBar (statusBar) {
     const tile = statusBar.addRightTile({item: this.statusBarView, priority: -100})
     this.subscriptions.add(new Disposable(() => tile.destroy()))
-=======
-    await this.changeObserver.start()
-    this.workspace.addRightPanel({item: this.gitPanelController})
-    this.subscriptions.add(
-      this.project.onDidChangePaths(this.didChangeProjectPaths.bind(this)),
-      this.workspace.onDidChangeActivePaneItem(this.didChangeActivePaneItem.bind(this)),
-      this.changeObserver.onDidChange(this.refreshActiveRepository.bind(this))
-    )
-  }
-
-  async deactivate () {
-    await this.changeObserver.stop()
->>>>>>> df0c8d1e
   }
 
   async didChangeProjectPaths () {
@@ -100,12 +77,12 @@
     }
   }
 
-  toggleCommitPanel () {
-    if (this.workspaceCommitPanel) {
-      this.workspaceCommitPanel.destroy()
-      this.workspaceCommitPanel = null
+  toggleGitPanel () {
+    if (this.workspaceGitPanel) {
+      this.workspaceGitPanel.destroy()
+      this.workspaceGitPanel = null
     } else {
-      this.workspaceCommitPanel = this.workspace.addRightPanel({item: this.commitPanelView})
+      this.workspaceGitPanel = this.workspace.addRightPanel({item: this.gitPanelController})
     }
   }
 
@@ -138,20 +115,9 @@
 
     if (activeRepository && activeRepository !== this.activeRepository) {
       this.activeRepository = activeRepository
-<<<<<<< HEAD
-      await this.commitPanelView.update({repository: this.getActiveRepository()})
       await this.statusBarView.update({repository: this.getActiveRepository()})
-      this.lastFileChangePromise = new Promise((resolve) => this.resolveLastFileChangePromise = resolve)
-      this.currentFileWatcher = await nsfw(activeRepository.getWorkingDirectoryPath(), async () => {
-        await activeRepository.refresh()
-        this.resolveLastFileChangePromise()
-        this.lastFileChangePromise = new Promise((resolve) => this.resolveLastFileChangePromise = resolve)
-      })
-      await this.currentFileWatcher.start()
-=======
       await this.gitPanelController.update({repository: this.getActiveRepository()})
       await this.changeObserver.setActiveRepository(this.getActiveRepository())
->>>>>>> df0c8d1e
     }
   }
 
