--- conflicted
+++ resolved
@@ -111,15 +111,12 @@
   async fromGitUtilsObject({hunk, stagedLines, fileName, stageFn}) {
     if (!hunk) return;
 
-<<<<<<< HEAD
     this.header = hunk.header()
 
     console.log('staged lines:')
     console.log(stagedLines)
 
-=======
     let lines = []
->>>>>>> dcb44a76
     for (let line of (await hunk.lines())) {
       let hunkLine = HunkLine.fromGitUtilsObject({line, fileName, stageFn})
       const staged = Boolean(_.find(stagedLines, line => {
